// <copyright file="OilPaintTest.cs" company="James Jackson-South">
// Copyright (c) James Jackson-South and contributors.
// Licensed under the Apache License, Version 2.0.
// </copyright>

namespace ImageSharp.Tests.Processing.Effects
{
    using ImageSharp.PixelFormats;
    using ImageSharp.Processing.Processors;
    using SixLabors.Primitives;
    using Xunit;

    public class OilPaintTest : BaseImageOperationsExtensionTest
    {
        [Fact]
        public void OilPaint_OilPaintingProcessorDefaultsSet()
        {
<<<<<<< HEAD
            using (Image<TPixel> image = provider.GetImage())
            {
                image.OilPaint(levels, brushSize)
                    .DebugSave(provider, string.Join("-", levels, brushSize));
            }
=======
            this.operations.OilPaint();
            var processor = this.Verify<OilPaintingProcessor<Rgba32>>();

            Assert.Equal(10, processor.Levels);
            Assert.Equal(15, processor.BrushSize);
>>>>>>> 70892a14
        }

        [Fact]
        public void OilPaint_rect_OilPaintingProcessorDefaultsSet()
        {
            this.operations.OilPaint(this.rect);
            var processor = this.Verify<OilPaintingProcessor<Rgba32>>(this.rect);

            Assert.Equal(10, processor.Levels);
            Assert.Equal(15, processor.BrushSize);
        }
        [Fact]
        public void OilPaint_Levels_Brsuh_OilPaintingProcessorDefaultsSet()
        {
            this.operations.OilPaint(34, 65);
            var processor = this.Verify<OilPaintingProcessor<Rgba32>>();

<<<<<<< HEAD
                image.OilPaint(levels, brushSize, bounds)
                    .DebugSave(provider, string.Join("-", levels, brushSize));
=======
            Assert.Equal(34, processor.Levels);
            Assert.Equal(65, processor.BrushSize);
        }

        [Fact]
        public void OilPaint_Levels_Brsuh_rect_OilPaintingProcessorDefaultsSet()
        {
            this.operations.OilPaint(54, 43, this.rect);
            var processor = this.Verify<OilPaintingProcessor<Rgba32>>(this.rect);
>>>>>>> 70892a14

            Assert.Equal(54, processor.Levels);
            Assert.Equal(43, processor.BrushSize);
        }
    }
}<|MERGE_RESOLUTION|>--- conflicted
+++ resolved
@@ -15,19 +15,11 @@
         [Fact]
         public void OilPaint_OilPaintingProcessorDefaultsSet()
         {
-<<<<<<< HEAD
-            using (Image<TPixel> image = provider.GetImage())
-            {
-                image.OilPaint(levels, brushSize)
-                    .DebugSave(provider, string.Join("-", levels, brushSize));
-            }
-=======
             this.operations.OilPaint();
             var processor = this.Verify<OilPaintingProcessor<Rgba32>>();
 
             Assert.Equal(10, processor.Levels);
             Assert.Equal(15, processor.BrushSize);
->>>>>>> 70892a14
         }
 
         [Fact]
@@ -45,10 +37,6 @@
             this.operations.OilPaint(34, 65);
             var processor = this.Verify<OilPaintingProcessor<Rgba32>>();
 
-<<<<<<< HEAD
-                image.OilPaint(levels, brushSize, bounds)
-                    .DebugSave(provider, string.Join("-", levels, brushSize));
-=======
             Assert.Equal(34, processor.Levels);
             Assert.Equal(65, processor.BrushSize);
         }
@@ -58,7 +46,6 @@
         {
             this.operations.OilPaint(54, 43, this.rect);
             var processor = this.Verify<OilPaintingProcessor<Rgba32>>(this.rect);
->>>>>>> 70892a14
 
             Assert.Equal(54, processor.Levels);
             Assert.Equal(43, processor.BrushSize);
