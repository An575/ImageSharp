﻿<Project Sdk="Microsoft.NET.Sdk">
  <PropertyGroup>
    <Description>A cross-platform library for the processing of image files; written in C#</Description>
    <AssemblyTitle>SixLabors.ImageSharp</AssemblyTitle>
    <VersionPrefix Condition="$(packageversion) != ''">$(packageversion)</VersionPrefix>
    <VersionPrefix Condition="$(packageversion) == ''">0.0.1</VersionPrefix>
    <Authors>Six Labors and contributors</Authors>
    <TargetFrameworks>netstandard1.1;netstandard1.3;netstandard2.0</TargetFrameworks>
    <AllowUnsafeBlocks>true</AllowUnsafeBlocks>
    <GenerateDocumentationFile>true</GenerateDocumentationFile>
    <AssemblyName>SixLabors.ImageSharp</AssemblyName>
    <PackageId>SixLabors.ImageSharp</PackageId>
    <PackageTags>Image Resize Crop Gif Jpg Jpeg Bitmap Png Core</PackageTags>
    <PackageIconUrl>https://raw.githubusercontent.com/SixLabors/ImageSharp/master/build/icons/imagesharp-logo-128.png</PackageIconUrl>
    <PackageProjectUrl>https://github.com/SixLabors/ImageSharp</PackageProjectUrl>
    <PackageLicenseUrl>http://www.apache.org/licenses/LICENSE-2.0</PackageLicenseUrl>
    <RepositoryType>git</RepositoryType>
    <RepositoryUrl>https://github.com/SixLabors/ImageSharp</RepositoryUrl>
    <GenerateAssemblyDescriptionAttribute>false</GenerateAssemblyDescriptionAttribute>
    <GenerateAssemblyConfigurationAttribute>false</GenerateAssemblyConfigurationAttribute>
    <GenerateAssemblyCompanyAttribute>false</GenerateAssemblyCompanyAttribute>
    <GenerateAssemblyProductAttribute>false</GenerateAssemblyProductAttribute>
    <GenerateAssemblyCopyrightAttribute>false</GenerateAssemblyCopyrightAttribute>
    <GenerateNeutralResourcesLanguageAttribute>false</GenerateNeutralResourcesLanguageAttribute>
    <GenerateAssemblyVersionAttribute>false</GenerateAssemblyVersionAttribute>
    <GenerateAssemblyFileVersionAttribute>false</GenerateAssemblyFileVersionAttribute>
    <GenerateAssemblyInformationalVersionAttribute>false</GenerateAssemblyInformationalVersionAttribute>
    <DebugType Condition="$(codecov) != ''">full</DebugType>
    <DebugType Condition="$(codecov) == ''">portable</DebugType>
    <DebugSymbols>True</DebugSymbols>
    <Features>IOperation</Features>
  </PropertyGroup>
  <ItemGroup>
    <Compile Include="..\Shared\*.cs" Exclude="bin\**;obj\**;**\*.xproj;packages\**" />
  </ItemGroup>
  <ItemGroup>
<<<<<<< HEAD
    <PackageReference Include="SixLabors.Core" Version="1.0.0-beta0004" />
=======
    <PackageReference Include="SixLabors.Core" Version="1.0.0-ci0005" />
>>>>>>> 194072a5
    <AdditionalFiles Include="..\..\stylecop.json" />
    <PackageReference Include="StyleCop.Analyzers" Version="1.1.0-beta004">
      <PrivateAssets>All</PrivateAssets>
    </PackageReference>
    <PackageReference Include="System.Buffers" Version="4.4.0" />
    <PackageReference Include="System.Memory" Version="4.4.0-preview2-25405-01" />
    <PackageReference Include="System.Runtime.CompilerServices.Unsafe" Version="4.4.0" />
  </ItemGroup>
  <ItemGroup Condition=" '$(TargetFramework)' == 'netstandard1.1' OR '$(TargetFramework)' == 'netstandard1.3'">
    <PackageReference Include="System.IO.Compression" Version="4.3.0" />
    <PackageReference Include="System.Numerics.Vectors" Version="4.4.0" />
    <PackageReference Include="System.Threading.Tasks.Parallel" Version="4.3.0" />
    <PackageReference Include="System.ValueTuple" Version="4.4.0" />
  </ItemGroup>
  <PropertyGroup>
    <CodeAnalysisRuleSet>..\..\ImageSharp.ruleset</CodeAnalysisRuleSet>
    <RootNamespace>SixLabors.ImageSharp</RootNamespace>
  </PropertyGroup>
  <PropertyGroup Condition=" '$(Configuration)' == 'Release' ">
    <TreatWarningsAsErrors>true</TreatWarningsAsErrors>
  </PropertyGroup>
  <ItemGroup>
    <None Update="Formats\Jpeg\Common\Block8x8F.Generated.tt">
      <Generator>TextTemplatingFileGenerator</Generator>
      <LastGenOutput>Block8x8F.Generated.cs</LastGenOutput>
    </None>
    <None Update="Formats\Jpeg\Components\Block8x8F.Generated.tt">
      <Generator>TextTemplatingFileGenerator</Generator>
      <LastGenOutput>Block8x8F.Generated.cs</LastGenOutput>
    </None>
    <None Update="PixelFormats\Generated\PixelOperations{TPixel}.Generated.tt">
      <Generator>TextTemplatingFileGenerator</Generator>
      <LastGenOutput>PixelOperations{TPixel}.Generated.cs</LastGenOutput>
    </None>
    <None Update="PixelFormats\Generated\Rgba32.PixelOperations.Generated.tt">
      <Generator>TextTemplatingFileGenerator</Generator>
      <LastGenOutput>Rgba32.PixelOperations.Generated.cs</LastGenOutput>
    </None>
    <None Update="PixelFormats\PixelBlenders\PorterDuffFunctions.Generated.tt">
      <LastGenOutput>PorterDuffFunctions.Generated.cs</LastGenOutput>
      <Generator>TextTemplatingFileGenerator</Generator>
    </None>
    <None Update="PixelFormats\PixelBlenders\DefaultPixelBlenders.Generated.tt">
      <LastGenOutput>DefaultPixelBlenders.Generated.cs</LastGenOutput>
      <Generator>TextTemplatingFileGenerator</Generator>
    </None>
  </ItemGroup>
  <ItemGroup>
    <Service Include="{508349b6-6b84-4df5-91f0-309beebad82d}" />
  </ItemGroup>
  <ItemGroup>
    <Compile Update="Formats\Jpeg\Common\Block8x8F.Generated.cs">
      <DesignTime>True</DesignTime>
      <AutoGen>True</AutoGen>
      <DependentUpon>Block8x8F.Generated.tt</DependentUpon>
    </Compile>
    <Compile Update="Formats\Jpeg\Components\Block8x8F.Generated.cs">
      <DesignTime>True</DesignTime>
      <AutoGen>True</AutoGen>
      <DependentUpon>Block8x8F.Generated.tt</DependentUpon>
    </Compile>
    <Compile Update="PixelFormats\Generated\PixelOperations{TPixel}.Generated.cs">
      <DesignTime>True</DesignTime>
      <AutoGen>True</AutoGen>
      <DependentUpon>PixelOperations{TPixel}.Generated.tt</DependentUpon>
    </Compile>
    <Compile Update="PixelFormats\Generated\Rgba32.PixelOperations.Generated.cs">
      <DesignTime>True</DesignTime>
      <AutoGen>True</AutoGen>
      <DependentUpon>Rgba32.PixelOperations.Generated.tt</DependentUpon>
    </Compile>
    <Compile Update="PixelFormats\PixelBlenders\DefaultPixelBlenders.Generated.cs">
      <DesignTime>True</DesignTime>
      <AutoGen>True</AutoGen>
      <DependentUpon>DefaultPixelBlenders.Generated.tt</DependentUpon>
    </Compile>
    <Compile Update="PixelFormats\PixelBlenders\PorterDuffFunctions.Generated.cs">
      <DesignTime>True</DesignTime>
      <AutoGen>True</AutoGen>
      <DependentUpon>PorterDuffFunctions.Generated.tt</DependentUpon>
    </Compile>
  </ItemGroup>
</Project><|MERGE_RESOLUTION|>--- conflicted
+++ resolved
@@ -34,11 +34,8 @@
     <Compile Include="..\Shared\*.cs" Exclude="bin\**;obj\**;**\*.xproj;packages\**" />
   </ItemGroup>
   <ItemGroup>
-<<<<<<< HEAD
     <PackageReference Include="SixLabors.Core" Version="1.0.0-beta0004" />
-=======
     <PackageReference Include="SixLabors.Core" Version="1.0.0-ci0005" />
->>>>>>> 194072a5
     <AdditionalFiles Include="..\..\stylecop.json" />
     <PackageReference Include="StyleCop.Analyzers" Version="1.1.0-beta004">
       <PrivateAssets>All</PrivateAssets>
