﻿// Copyright (c) Six Labors and contributors.
// Licensed under the Apache License, Version 2.0.

<<<<<<< HEAD
namespace ImageSharp
{
    using System;
    using System.Collections.Generic;
    using System.Collections.ObjectModel;
    using System.IO;

    using ImageSharp.PixelFormats;
=======
using System.Collections.Generic;
using System.Collections.ObjectModel;
using System.IO;
using SixLabors.ImageSharp.PixelFormats;
>>>>>>> 9b34d096

namespace SixLabors.ImageSharp
{
    /// <summary>
    /// Represents an EXIF profile providing access to the collection of values.
    /// </summary>
    public sealed class ExifProfile
    {
        /// <summary>
        /// The byte array to read the EXIF profile from.
        /// </summary>
        private readonly byte[] data;

        /// <summary>
        /// The collection of EXIF values
        /// </summary>
        private Collection<ExifValue> values;

        /// <summary>
        /// The list of invalid EXIF tags
        /// </summary>
        private List<ExifTag> invalidTags;

        /// <summary>
        /// The thumbnail offset position in the byte stream
        /// </summary>
        private int thumbnailOffset;

        /// <summary>
        /// The thumbnail length in the byte stream
        /// </summary>
        private int thumbnailLength;

        /// <summary>
        /// Initializes a new instance of the <see cref="ExifProfile"/> class.
        /// </summary>
        public ExifProfile()
            : this((byte[])null)
        {
        }

        /// <summary>
        /// Initializes a new instance of the <see cref="ExifProfile"/> class.
        /// </summary>
        /// <param name="data">The byte array to read the EXIF profile from.</param>
        public ExifProfile(byte[] data)
        {
            this.Parts = ExifParts.All;
            this.data = data;
            this.invalidTags = new List<ExifTag>();
        }

        /// <summary>
        /// Initializes a new instance of the <see cref="ExifProfile"/> class
        /// by making a copy from another EXIF profile.
        /// </summary>
        /// <param name="other">The other EXIF profile, where the clone should be made from.</param>
        /// <exception cref="System.ArgumentNullException"><paramref name="other"/> is null.</exception>
        public ExifProfile(ExifProfile other)
        {
            Guard.NotNull(other, nameof(other));

            this.Parts = other.Parts;
            this.thumbnailLength = other.thumbnailLength;
            this.thumbnailOffset = other.thumbnailOffset;
            this.invalidTags = new List<ExifTag>(other.invalidTags);
            if (other.values != null)
            {
                this.values = new Collection<ExifValue>();
                foreach (ExifValue value in other.values)
                {
                    this.values.Add(new ExifValue(value));
                }
            }

            if (other.data != null)
            {
                this.data = new byte[other.data.Length];
                Buffer.BlockCopy(other.data, 0, this.data, 0, other.data.Length);
            }
        }

        /// <summary>
        /// Gets or sets which parts will be written when the profile is added to an image.
        /// </summary>
        public ExifParts Parts
        {
            get;
            set;
        }

        /// <summary>
        /// Gets the tags that where found but contained an invalid value.
        /// </summary>
        public IEnumerable<ExifTag> InvalidTags => this.invalidTags;

        /// <summary>
        /// Gets the values of this EXIF profile.
        /// </summary>
        public IEnumerable<ExifValue> Values
        {
            get
            {
                this.InitializeValues();
                return this.values;
            }
        }

        /// <summary>
        /// Returns the thumbnail in the EXIF profile when available.
        /// </summary>
        /// <typeparam name="TPixel">The pixel format.</typeparam>
        /// <returns>
        /// The <see cref="Image{TPixel}"/>.
        /// </returns>
        public Image<TPixel> CreateThumbnail<TPixel>()
            where TPixel : struct, IPixel<TPixel>
        {
            this.InitializeValues();

            if (this.thumbnailOffset == 0 || this.thumbnailLength == 0)
            {
                return null;
            }

            if (this.data == null || this.data.Length < (this.thumbnailOffset + this.thumbnailLength))
            {
                return null;
            }

            using (var memStream = new MemoryStream(this.data, this.thumbnailOffset, this.thumbnailLength))
            {
                return Image.Load<TPixel>(memStream);
            }
        }

        /// <summary>
        /// Returns the value with the specified tag.
        /// </summary>
        /// <param name="tag">The tag of the EXIF value.</param>
        /// <returns>
        /// The <see cref="ExifValue"/>.
        /// </returns>
        public ExifValue GetValue(ExifTag tag)
        {
            foreach (ExifValue exifValue in this.Values)
            {
                if (exifValue.Tag == tag)
                {
                    return exifValue;
                }
            }

            return null;
        }

        /// <summary>
        /// Removes the value with the specified tag.
        /// </summary>
        /// <param name="tag">The tag of the EXIF value.</param>
        /// <returns>
        /// The <see cref="bool"/>.
        /// </returns>
        public bool RemoveValue(ExifTag tag)
        {
            this.InitializeValues();

            for (int i = 0; i < this.values.Count; i++)
            {
                if (this.values[i].Tag == tag)
                {
                    this.values.RemoveAt(i);
                    return true;
                }
            }

            return false;
        }

        /// <summary>
        /// Sets the value of the specified tag.
        /// </summary>
        /// <param name="tag">The tag of the EXIF value.</param>
        /// <param name="value">The value.</param>
        public void SetValue(ExifTag tag, object value)
        {
            foreach (ExifValue exifValue in this.Values)
            {
                if (exifValue.Tag == tag)
                {
                    exifValue.Value = value;
                    return;
                }
            }

            var newExifValue = ExifValue.Create(tag, value);
            this.values.Add(newExifValue);
        }

        /// <summary>
        /// Converts this instance to a byte array.
        /// </summary>
        /// <returns>The <see cref="T:byte[]"/></returns>
        public byte[] ToByteArray()
        {
            if (this.values == null)
            {
                return this.data;
            }

            if (this.values.Count == 0)
            {
                return null;
            }

            var writer = new ExifWriter(this.values, this.Parts);
            return writer.GetData();
        }

        /// <summary>
        /// Synchronizes the profiles with the specified meta data.
        /// </summary>
        /// <param name="metaData">The meta data.</param>
        internal void Sync(ImageMetaData metaData)
        {
            this.SyncResolution(ExifTag.XResolution, metaData.HorizontalResolution);
            this.SyncResolution(ExifTag.YResolution, metaData.VerticalResolution);
        }

        private void SyncResolution(ExifTag tag, double resolution)
        {
            ExifValue value = this.GetValue(tag);
            if (value == null)
            {
                return;
            }

            if (value.IsArray || value.DataType != ExifDataType.Rational)
            {
                this.RemoveValue(value.Tag);
            }

            var newResolution = new Rational(resolution, false);
            this.SetValue(tag, newResolution);
        }

        private void InitializeValues()
        {
            if (this.values != null)
            {
                return;
            }

            if (this.data == null)
            {
                this.values = new Collection<ExifValue>();
                return;
            }

            var reader = new ExifReader();
            this.values = reader.Read(this.data);
            this.invalidTags = new List<ExifTag>(reader.InvalidTags);
            this.thumbnailOffset = (int)reader.ThumbnailOffset;
            this.thumbnailLength = (int)reader.ThumbnailLength;
        }
    }
}<|MERGE_RESOLUTION|>--- conflicted
+++ resolved
@@ -1,21 +1,11 @@
 ﻿// Copyright (c) Six Labors and contributors.
 // Licensed under the Apache License, Version 2.0.
 
-<<<<<<< HEAD
-namespace ImageSharp
-{
-    using System;
-    using System.Collections.Generic;
-    using System.Collections.ObjectModel;
-    using System.IO;
-
-    using ImageSharp.PixelFormats;
-=======
+using System;
 using System.Collections.Generic;
 using System.Collections.ObjectModel;
 using System.IO;
 using SixLabors.ImageSharp.PixelFormats;
->>>>>>> 9b34d096
 
 namespace SixLabors.ImageSharp
 {
