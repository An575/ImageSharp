// Copyright (c) Six Labors and contributors.
// Licensed under the Apache License, Version 2.0.

using System;
using SixLabors.ImageSharp.PixelFormats;

namespace SixLabors.ImageSharp.Processing.Processors.Quantization
{
    /// <summary>
    /// Allows the quantization of images pixels using color palettes.
    /// </summary>
    public class PaletteQuantizer : IQuantizer
    {
        private static readonly QuantizerOptions DefaultOptions = new QuantizerOptions();
        private readonly ReadOnlyMemory<Color> colorPalette;

        /// <summary>
        /// Initializes a new instance of the <see cref="PaletteQuantizer"/> class.
        /// </summary>
        /// <param name="palette">The color palette.</param>
        public PaletteQuantizer(ReadOnlyMemory<Color> palette)
            : this(palette, DefaultOptions)
        {
        }

        /// <summary>
        /// Initializes a new instance of the <see cref="PaletteQuantizer"/> class.
        /// </summary>
        /// <param name="palette">The color palette.</param>
        /// <param name="options">The quantizer options defining quantization rules.</param>
        public PaletteQuantizer(ReadOnlyMemory<Color> palette, QuantizerOptions options)
        {
            Guard.MustBeGreaterThan(palette.Length, 0, nameof(palette));
            Guard.NotNull(options, nameof(options));

            this.colorPalette = palette;
            this.Options = options;
        }

        /// <inheritdoc />
        public QuantizerOptions Options { get; }

        /// <inheritdoc />
        public IFrameQuantizer<TPixel> CreateFrameQuantizer<TPixel>(Configuration configuration)
            where TPixel : unmanaged, IPixel<TPixel>
            => this.CreateFrameQuantizer<TPixel>(configuration, this.Options);

        /// <inheritdoc />
        public IFrameQuantizer<TPixel> CreateFrameQuantizer<TPixel>(Configuration configuration, QuantizerOptions options)
            where TPixel : unmanaged, IPixel<TPixel>
        {
            Guard.NotNull(options, nameof(options));

            // The palette quantizer can reuse the same pixel map across multiple frames
            // since the palette is unchanging. This allows a reduction of memory usage across
            // multi frame gifs using a global palette.
            int length = Math.Min(this.colorPalette.Length, options.MaxColors);
            var palette = new TPixel[length];

            Color.ToPixel(configuration, this.colorPalette.Span, palette.AsSpan());

<<<<<<< HEAD
            var pixelMap = new EuclideanPixelMap<TPixel>(configuration, palette, length);
=======
            var pixelMap = new EuclideanPixelMap<TPixel>(configuration, palette);
>>>>>>> 60299fba
            return new PaletteFrameQuantizer<TPixel>(configuration, options, pixelMap);
        }
    }
}<|MERGE_RESOLUTION|>--- conflicted
+++ resolved
@@ -59,11 +59,7 @@
 
             Color.ToPixel(configuration, this.colorPalette.Span, palette.AsSpan());
 
-<<<<<<< HEAD
-            var pixelMap = new EuclideanPixelMap<TPixel>(configuration, palette, length);
-=======
             var pixelMap = new EuclideanPixelMap<TPixel>(configuration, palette);
->>>>>>> 60299fba
             return new PaletteFrameQuantizer<TPixel>(configuration, options, pixelMap);
         }
     }
