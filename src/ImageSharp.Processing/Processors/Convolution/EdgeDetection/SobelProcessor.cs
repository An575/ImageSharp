﻿// <copyright file="SobelProcessor.cs" company="James Jackson-South">
// Copyright (c) James Jackson-South and contributors.
// Licensed under the Apache License, Version 2.0.
// </copyright>

namespace ImageSharp.Processing.Processors
{
    using System;
    using System.Diagnostics.CodeAnalysis;

    /// <summary>
    /// The Sobel operator filter.
    /// <see href="http://en.wikipedia.org/wiki/Sobel_operator"/>
    /// </summary>
    /// <typeparam name="TColor">The pixel format.</typeparam>
    [SuppressMessage("ReSharper", "StaticMemberInGenericType", Justification = "We want to use only one instance of each array field for each generic type.")]
    public class SobelProcessor<TColor> : EdgeDetector2DProcessor<TColor>
        where TColor : struct, IPixel<TColor>
    {
        /// <summary>
        /// The horizontal gradient operator.
        /// </summary>
        private static readonly Fast2DArray<float> SobelX =
<<<<<<< HEAD
            new Fast2DArray<float>(new float[,]
=======
            new float[,]
>>>>>>> 5a957163
            {
                { -1, 0, 1 },
                { -2, 0, 2 },
                { -1, 0, 1 }
<<<<<<< HEAD
            });
=======
            };
>>>>>>> 5a957163

        /// <summary>
        /// The vertical gradient operator.
        /// </summary>
        private static readonly Fast2DArray<float> SobelY =
<<<<<<< HEAD
            new Fast2DArray<float>(new float[,]
=======
            new float[,]
>>>>>>> 5a957163
            {
                { -1, -2, -1 },
                { 0, 0, 0 },
                { 1, 2, 1 }
<<<<<<< HEAD
            });
=======
            };
>>>>>>> 5a957163

        /// <summary>
        /// Initializes a new instance of the <see cref="SobelProcessor{TColor}"/> class.
        /// </summary>
        public SobelProcessor()
            : base(SobelX, SobelY)
        {
        }
    }
}<|MERGE_RESOLUTION|>--- conflicted
+++ resolved
@@ -21,39 +21,23 @@
         /// The horizontal gradient operator.
         /// </summary>
         private static readonly Fast2DArray<float> SobelX =
-<<<<<<< HEAD
-            new Fast2DArray<float>(new float[,]
-=======
             new float[,]
->>>>>>> 5a957163
             {
                 { -1, 0, 1 },
                 { -2, 0, 2 },
                 { -1, 0, 1 }
-<<<<<<< HEAD
-            });
-=======
             };
->>>>>>> 5a957163
 
         /// <summary>
         /// The vertical gradient operator.
         /// </summary>
         private static readonly Fast2DArray<float> SobelY =
-<<<<<<< HEAD
-            new Fast2DArray<float>(new float[,]
-=======
             new float[,]
->>>>>>> 5a957163
             {
                 { -1, -2, -1 },
                 { 0, 0, 0 },
                 { 1, 2, 1 }
-<<<<<<< HEAD
-            });
-=======
             };
->>>>>>> 5a957163
 
         /// <summary>
         /// Initializes a new instance of the <see cref="SobelProcessor{TColor}"/> class.
